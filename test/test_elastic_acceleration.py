import numpy as np
<<<<<<< HEAD
=======

>>>>>>> 892eff10
from mumaxplus import Grid, World, Ferromagnet


SRTOL = 1e-3

cx, cy, cz = 1.5e-9, 2e-9, 2.5e-9
cellsize = (cx, cy, cz)
nx, ny, nz = 256, 128, 1
N = 1  # PBC
C11 = 283e9
C44 = 58e9
C12 = 166e9
B1 = -8.8e6
B2 = -4.4e6


def max_absolute_error(result, wanted):
    """Maximum error for vector quantities."""
    return np.max(np.linalg.norm(result - wanted, axis=0))

def max_semirelative_error(result, wanted):
    """Like relative error, but divides by the maximum of wanted.
    Useful when removing units but the results go through zero.
    """
    return max_absolute_error(result, wanted) / np.max(abs(wanted))


class TestForces:
    def setup_class(self):
        """Makes a world with a magnet with random elastic parameters.
        """
        world = World(cellsize)

        self.magnet =  Ferromagnet(world, Grid((nx,ny,nz)))
        self.magnet.enable_elastodynamics = True

        self.magnet.eta = np.random.rand(1, nz,ny,nx)
        self.magnet.rho = np.random.rand(1, nz,ny,nx)

        self.magnet.C11 = C11
        self.magnet.C12 = C12
        self.magnet.C44 = C44

        self.magnet.B1 = B1
        self.magnet.B2 = B2

        self.magnet.elastic_displacement = 1e-15 * np.random.rand(3, nz,ny,nx)
        self.magnet.elastic_velocity = 1e-2 * np.random.rand(3, nz,ny,nx)

        self.magnet.external_body_force = np.random.rand(3, nz,ny,nx)

    def test_stress_tensor(self):
        """Check if the stress tensor is the sum of the other stresses."""
        stress = self.magnet.elastic_stress.eval() + self.magnet.viscous_stress.eval()
        assert max_semirelative_error(self.magnet.stress_tensor.eval(), stress) < SRTOL

    def test_effective_force(self):
        """Check if the effective body force is the sum of the other forces."""
        force = self.magnet.internal_body_force.eval() + self.magnet.external_body_force.eval() + self.magnet.magnetoelastic_force.eval()
        assert max_semirelative_error(self.magnet.effective_body_force.eval(), force) < SRTOL

    def test_damping_calc(self):
        """Check if damping is correctly calculated."""
        damping = - self.magnet.eta.eval() * self.magnet.elastic_velocity.eval()
        assert max_semirelative_error(self.magnet.elastic_damping.eval(), damping) < SRTOL

    def test_damping_add(self):
        """Check if damping is correctly added to the forces. This also checks the division by rho."""
        damping = self.magnet.elastic_damping.eval()
        forces = self.magnet.effective_body_force.eval()
        rho = self.magnet.rho.eval()
        assert max_semirelative_error(rho*self.magnet.elastic_acceleration.eval(), (forces + damping)) < SRTOL

    def test_default_damping(self):
        """Check that there is viscous damping, even if viscosity tensor has not been set."""
        assert np.any(self.magnet.elastic_damping.eval() != 0)<|MERGE_RESOLUTION|>--- conflicted
+++ resolved
@@ -1,8 +1,5 @@
 import numpy as np
-<<<<<<< HEAD
-=======
 
->>>>>>> 892eff10
 from mumaxplus import Grid, World, Ferromagnet
 
 
