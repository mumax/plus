"""Ferromagnet implementation."""

import numpy as _np

import _mumax5cpp as _cpp

from .fieldquantity import FieldQuantity
from .grid import Grid
<<<<<<< HEAD
from .poissonsystem import PoissonSystem
=======
from .parameter import Parameter
>>>>>>> aedb5886
from .scalarquantity import ScalarQuantity
from .variable import Variable


class Ferromagnet:
    """Create a ferromagnet instance.

    Parameters
    ----------
    world : mumax5.World
        World in which the ferromagnet lives.
    grid : mumax5.Grid
        The number of cells in x, y, z the ferromagnet should be divided into.
    geometry : None, ndarray, or callable (default=None)
        The geometry of the ferromagnet can be set in three ways.
        1. If the geometry contains all cells in the grid, then use None (the default)
        2. Use an ndarray which specifies for each cell wheter or not it is in the
           geometry.
        3. Use a function which takes x, y, and z coordinates as arguments and returns
           true if this position is inside the geometry and false otherwise.
    name : str (default="")
        The ferromagnet's identifier. If the name is empty (the default), a name for the
        ferromagnet will be created.
    """

    def __init__(self, world, grid, name="", geometry=None):
        if geometry is None:
            self._impl = world._impl.add_ferromagnet(grid._impl, name)
            return

        if callable(geometry):
            # construct meshgrid of x, y, and z coordinates for the grid
            nx, ny, nz = grid.size
            cs = world.cellsize
            idxs = _np.flip(_np.mgrid[0:nz, 0:ny, 0:nx], axis=0)  # meshgrid of indices
            x, y, z = [(grid.origin[i] + idxs[i]) * cs[i] for i in [0, 1, 2]]

            # evaluate the geometry function for each position in this meshgrid
            geometry_array = _np.vectorize(geometry, otypes=[bool])(x, y, z)

        else:
            # When here, the geometry is not None, not callable, so it should be an
            # ndarray or at least should be convertable to ndarray
            geometry_array = _np.array(geometry, dtype=bool)
            if geometry_array.shape != grid.shape:
                raise ValueError(
                    "The dimensions of the geometry do not match the dimensions "
                    + "of the grid."
                )

        self._impl = world._impl.add_ferromagnet(grid._impl, geometry_array, name)

    @property
    def name(self):
        """Name of the ferromagnet."""
        return self._impl.name

    @property
    def grid(self):
        """Return the underlying grid of the ferromagnet."""
        return Grid._from_impl(self._impl.system.grid)

    @property
    def cellsize(self):
        """Dimensions of the cell."""
        return self._impl.system.cellsize

    @property
    def geometry(self):
        """Geometry of the ferromagnet."""
        return self._impl.system.geometry

    @property
    def magnetization(self):
        """Direction of the magnetization (normalized)."""
        return Variable(self._impl.magnetization)

    @magnetization.setter
    def magnetization(self, value):
        self.magnetization.set(value)

    @property
    def enable_demag(self):
        """Enable/disable demagnetization switch."""
        return self._impl.enable_demag

    @enable_demag.setter
    def enable_demag(self, value):
        self._impl.enable_demag = value

    def minimize(self):
        """Minimize the total energy."""
        self._impl.minimize()

    # ----- MATERIAL PARAMETERS -----------

    @property
    def msat(self):
        """Saturation magnetization."""
        return Parameter(self._impl.msat)

    @msat.setter
    def msat(self, value):
        self.msat.set(value)

    @property
    def alpha(self):
        """LLG damping parameter."""
        return Parameter(self._impl.alpha)

    @alpha.setter
    def alpha(self, value):
        self.alpha.set(value)

    @property
    def aex(self):
        """Exchange constant."""
        return Parameter(self._impl.aex)

    @aex.setter
    def aex(self, value):
        self.aex.set(value)

    @property
    def ku1(self):
        """Uniaxial anisotropy parameter Ku1."""
        return Parameter(self._impl.ku1)

    @ku1.setter
    def ku1(self, value):
        self.ku1.set(value)

    @property
    def ku2(self):
        """Uniaxial anisotropy parameter Ku2."""
        return Parameter(self._impl.ku2)

    @ku2.setter
    def ku2(self, value):
        self.ku2.set(value)

    @property
    def anisU(self):
        """Uniaxial anisotropy direction (the easy axis)."""
        return Parameter(self._impl.anisU)

    @anisU.setter
    def anisU(self, value):
        self.anisU.set(value)

    @property
    def idmi(self):
        """Interfacial DMI strength."""
        return Parameter(self._impl.idmi)

    @idmi.setter
    def idmi(self, value):
        self.idmi.set(value)

    @property
    def xi(self):
        """Non-adiabaticity of the spin-transfer torque."""
        return Parameter(self._impl.xi)

    @xi.setter
    def xi(self, value):
        self.xi.set(value)

    @property
    def pol(self):
        """Electrical current polarization."""
        return Parameter(self._impl.pol)

    @pol.setter
    def pol(self, value):
        self.pol.set(value)

    @property
    def jcur(self):
        """Electrical current density."""
        return Parameter(self._impl.jcur)

    @jcur.setter
    def jcur(self, value):
        self.jcur.set(value)

    @property
    def temperature(self):
        """Temperature."""
        return Parameter(self._impl.temperature)

    @temperature.setter
    def temperature(self, value):
        self.temperature.set(value)

    @property
    def applied_potential(self):
        """Get the applied electrical potential.

        Cells with Nan values do not have an applied potential.
        """
        return self._impl.applied_potential

    @applied_potential.setter
    def applied_potential(self, value):
        self._impl.applied_potential.set(value)

    @property
    def conductivity(self):
        """Conductivity without considering anisotropic magneto resistance."""
        return self._impl.conductivity

    @conductivity.setter
    def conductivity(self, value):
        self._impl.conductivity.set(value)

    @property
    def amr_ratio(self):
        """Anisotropic magneto resistance ratio."""
        return self._impl.amr_ratio

    @amr_ratio.setter
    def amr_ratio(self, value):
        self._impl.amr_ratio.set(value)

    # ----- POISSON SYSTEM ----------------------

    @property
    def poisson_system(self):
        """Get the poisson solver which computes the electric potential."""
        return PoissonSystem(self._impl.poisson_system)

    # ----- QUANTITIES ----------------------

    @property
    def torque(self):
        """Total torque on the magnetization."""
        return FieldQuantity(_cpp.torque(self._impl))

    @property
    def llg_torque(self):
        """Torque on the magnetization exerted by the total effective field."""
        return FieldQuantity(_cpp.llg_torque(self._impl))

    @property
    def spin_transfer_torque(self):
        """Spin transfer torque exerted on the magnetization."""
        return FieldQuantity(_cpp.spin_transfer_torque(self._impl))

    @property
    def demag_field(self):
        """Demagnetization field."""
        return FieldQuantity(_cpp.demag_field(self._impl))

    @property
    def demag_energy_density(self):
        """Energy density related to the demag field."""
        return FieldQuantity(_cpp.demag_energy_density(self._impl))

    @property
    def demag_energy(self):
        """Energy related to the demag field."""
        return ScalarQuantity(_cpp.demag_energy(self._impl))

    @property
    def anisotropy_field(self):
        """Anisotropic effective field term."""
        return FieldQuantity(_cpp.anisotropy_field(self._impl))

    @property
    def anisotropy_energy_density(self):
        """Energy density related to the magnetic anisotropy."""
        return FieldQuantity(_cpp.anisotropy_energy_density(self._impl))

    @property
    def anisotropy_energy(self):
        """Energy related to the magnetic anisotropy."""
        return ScalarQuantity(_cpp.anisotropy_energy(self._impl))

    @property
    def exchange_field(self):
        """Effective field of the exchange interaction."""
        return FieldQuantity(_cpp.exchange_field(self._impl))

    @property
    def exchange_energy_density(self):
        """Energy density related to the exchange interaction."""
        return FieldQuantity(_cpp.exchange_energy_density(self._impl))

    @property
    def exchange_energy(self):
        """Energy related to the exchange interaction."""
        return ScalarQuantity(_cpp.exchange_energy(self._impl))

    @property
    def max_angle(self):
        """Maximal angle difference of the magnetization between exchange\
         coupled cells."""
        return ScalarQuantity(_cpp.max_angle(self._impl))

    @property
    def interfacialdmi_field(self):
        """Effective field of the Dzyaloshinskii-Moriya interaction."""
        return FieldQuantity(_cpp.interfacialdmi_field(self._impl))

    @property
    def interfacialdmi_energy_density(self):
        """Energy density related to the interfacial Dzyaloshinskii-Moriya\
         interaction."""
        return FieldQuantity(_cpp.interfacialdmi_energy_density(self._impl))

    @property
    def interfacialdmi_energy(self):
        """Energy related to the interfacial Dzyaloshinskii-Moriya interaction."""
        return ScalarQuantity(_cpp.interfacialdmi_energy(self._impl))

    @property
    def external_field(self):
        """Sum of external field."""
        return FieldQuantity(_cpp.external_field(self._impl))

    @property
    def zeeman_energy_density(self):
        """Energy density related to external fields."""
        return FieldQuantity(_cpp.zeeman_energy_density(self._impl))

    @property
    def zeeman_energy(self):
        """Energy related to external fields."""
        return ScalarQuantity(_cpp.zeeman_energy(self._impl))

    @property
    def effective_field(self):
        """Sum of all effective field terms."""
        return FieldQuantity(_cpp.effective_field(self._impl))

    @property
    def total_energy_density(self):
        """Energy density related to the total effective field."""
        return FieldQuantity(_cpp.total_energy_density(self._impl))

    @property
    def total_energy(self):
        """Energy related to the total effective field."""
        return ScalarQuantity(_cpp.total_energy(self._impl))

    @property
    def electrical_potential(self):
        """Electrical potential."""
        return FieldQuantity(_cpp.electrical_potential(self._impl))

    @property
    def conductivity_tensor(self):
        """Conductivity tensor taking into account AMR.

        This quantity has six components (Cxx, Cyy, Czz, Cxy, Cxz, Cyz)
        which forms the symmetric conductivity tensor:
               Cxx Cxy Cxz
               Cxy Cyy Cyz
               Cxz Cyz Czz
        """
        return FieldQuantity(_cpp.conductivity_tensor(self._impl))

    def thermal_noise(self):
        """Thermal noise on the magnetization."""
        return FieldQuantity(_cpp.thermal_noise(self._impl))<|MERGE_RESOLUTION|>--- conflicted
+++ resolved
@@ -6,11 +6,8 @@
 
 from .fieldquantity import FieldQuantity
 from .grid import Grid
-<<<<<<< HEAD
+from .parameter import Parameter
 from .poissonsystem import PoissonSystem
-=======
-from .parameter import Parameter
->>>>>>> aedb5886
 from .scalarquantity import ScalarQuantity
 from .variable import Variable
 
