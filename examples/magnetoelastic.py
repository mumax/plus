--- conflicted
+++ resolved
@@ -64,17 +64,8 @@
 u_scale = 1e5  # amplification of displacement
 u_skip  = 10  # don't show every displacement
 
-<<<<<<< HEAD
-world.timesolver.adaptive_timestep = False
-world.timesolver.timestep = 1e-12
-
 frames = 400
 steps_per_frame = 2
-=======
-steps = 400
-time_max = 0.8e-9
-duration = time_max/steps
->>>>>>> 0de836a1
 
 # save magnetization and displacement
 m = np.zeros(shape=(frames, ny, nx))
