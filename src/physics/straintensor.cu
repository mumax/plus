#include "cudalaunch.hpp"
#include "ferromagnet.hpp"
#include "field.hpp"
#include "parameter.hpp"
#include "straintensor.hpp"


bool strainTensorAssuredZero(const Ferromagnet* magnet) {
  return !magnet->getEnableElastodynamics();
}


__global__ void k_strainTensor(CuField strain,
<<<<<<< HEAD
               const CuField u,
               const real3 cellsize,
               const Grid mastergrid) {
=======
                               const CuField u,
                               const real3 cellsize,
                               const Grid mastergrid) {
>>>>>>> 808ffd55
  const int idx = blockIdx.x * blockDim.x + threadIdx.x;
  const CuSystem system = strain.system;
  const Grid grid = system.grid;

  // When outside the geometry, set to zero and return early
  if (!system.inGeometry(idx)) {
    if (grid.cellInGrid(idx)) {
<<<<<<< HEAD
      strain.setVectorInCell(idx, real3{0, 0, 0});
=======
      for (int i=0; i<strain.ncomp; i++)
        strain.setValueInCell(idx, i, 0);
>>>>>>> 808ffd55
    }
    return;
  }

  const real cs[3] = {cellsize.x, cellsize.y, cellsize.z};
  const int3 im2_arr[3] = {int3{-2, 0, 0}, int3{0,-2, 0}, int3{0, 0,-2}};
  const int3 im1_arr[3] = {int3{-1, 0, 0}, int3{0,-1, 0}, int3{0, 0,-1}};
  const int3 ip1_arr[3] = {int3{ 1, 0, 0}, int3{0, 1, 0}, int3{0, 0, 1}};
  const int3 ip2_arr[3] = {int3{ 2, 0, 0}, int3{0, 2, 0}, int3{0, 0, 2}};
  const int3 coo = grid.index2coord(idx);

  real der[3][3] = {{0,0,0}, {0,0,0}, {0,0,0}};  // derivatives ∂i(mj)
  real3 u_0 = u.vectorAt(idx);
#pragma unroll
  for (int i=0; i<3; i++) {  // i is a {x, y, z} direction
    // take translation in i direction
    real di = cs[i]; 
    int3 im2 = im2_arr[i], im1 = im1_arr[i];  // transl in direction -i
    int3 ip1 = ip1_arr[i], ip2 = ip2_arr[i];  // transl in direction +i

    int3 coo_im2 = mastergrid.wrap(coo + im2);
    int3 coo_im1 = mastergrid.wrap(coo + im1);
    int3 coo_ip1 = mastergrid.wrap(coo + ip1);
    int3 coo_ip2 = mastergrid.wrap(coo + ip2);

    // determine a derivative ∂i(m)
    real3 dudi;
    if (!system.inGeometry(coo_im1) && !system.inGeometry(coo_ip1)) {
      // --1-- zero
      dudi = real3{0, 0, 0};
    } else if ((!system.inGeometry(coo_im2) || !system.inGeometry(coo_ip2)) &&
                system.inGeometry(coo_im1) && system.inGeometry(coo_ip1)) {
      // -111-, 1111-, -1111 central difference,  ε ~ h^2
      dudi = 0.5f * (u.vectorAt(coo_ip1) - u.vectorAt(coo_im1));
    } else if (!system.inGeometry(coo_im2) && !system.inGeometry(coo_ip1)) {
      // -11-- backward difference, ε ~ h^1
      dudi =  (u_0 - u.vectorAt(coo_im1));
    } else if (!system.inGeometry(coo_im1) && !system.inGeometry(coo_ip2)) {
      // --11- forward difference,  ε ~ h^1
      dudi = (-u_0 + u.vectorAt(coo_ip1));
    } else if (system.inGeometry(coo_im2) && !system.inGeometry(coo_ip1)) {
      // 111-- backward difference, ε ~ h^2
      dudi =  (0.5f * u.vectorAt(coo_im2) - 2.0f * u.vectorAt(coo_im1) + 1.5f * u_0);
    } else if (!system.inGeometry(coo_im1) && system.inGeometry(coo_ip1)) {
      // --111 forward difference,  ε ~ h^2
      dudi = (-0.5f * u.vectorAt(coo_ip2) + 2.0f * u.vectorAt(coo_ip1) - 1.5f * u_0);
    } else {
      // 11111 central difference,  ε ~ h^4
      dudi = ((2.0f/3.0f)*(u.vectorAt(coo_ip1) - u.vectorAt(coo_im1)) + 
              (1.0f/12.0f)*(u.vectorAt(coo_im2) - u.vectorAt(coo_ip2)));
    }
    dudi /= di;

    der[i][0] = dudi.x;
    der[i][1] = dudi.y;
    der[i][2] = dudi.z;
  }

  // create the strain tensor
  for (int i=0; i<3; i++){
    for (int j=i; j<3; j++){
      if (i == j) {  // diagonals
        strain.setValueInCell(idx, i, der[i][j]);
      }
      else {  // off-diagonal
        strain.setValueInCell(idx, i+j+2,
                              0.5 * (der[i][j] + der[j][i]));
      }
    }
  }
}


Field evalStrainTensor(const Ferromagnet* magnet) {
  Field strain(magnet->system(), 6, 0.0);

<<<<<<< HEAD
  if (strainTensorAssuredZero(magnet)) {
    return strain;
  }
=======
  if (strainTensorAssuredZero(magnet)) return strain;
>>>>>>> 808ffd55

  int ncells = strain.grid().ncells();
  CuField u = magnet->elasticDisplacement()->field().cu();
  real3 cellsize = magnet->cellsize();
  Grid mastergrid = magnet->world()->mastergrid();

  cudaLaunch(ncells, k_strainTensor, strain.cu(), u, cellsize, mastergrid);
  return strain;
}


FM_FieldQuantity strainTensorQuantity(const Ferromagnet* magnet) {
  return FM_FieldQuantity(magnet, evalStrainTensor, 6, "strain", "");
}<|MERGE_RESOLUTION|>--- conflicted
+++ resolved
@@ -11,15 +11,9 @@
 
 
 __global__ void k_strainTensor(CuField strain,
-<<<<<<< HEAD
-               const CuField u,
-               const real3 cellsize,
-               const Grid mastergrid) {
-=======
                                const CuField u,
                                const real3 cellsize,
                                const Grid mastergrid) {
->>>>>>> 808ffd55
   const int idx = blockIdx.x * blockDim.x + threadIdx.x;
   const CuSystem system = strain.system;
   const Grid grid = system.grid;
@@ -27,12 +21,8 @@
   // When outside the geometry, set to zero and return early
   if (!system.inGeometry(idx)) {
     if (grid.cellInGrid(idx)) {
-<<<<<<< HEAD
-      strain.setVectorInCell(idx, real3{0, 0, 0});
-=======
       for (int i=0; i<strain.ncomp; i++)
         strain.setValueInCell(idx, i, 0);
->>>>>>> 808ffd55
     }
     return;
   }
@@ -109,13 +99,7 @@
 Field evalStrainTensor(const Ferromagnet* magnet) {
   Field strain(magnet->system(), 6, 0.0);
 
-<<<<<<< HEAD
-  if (strainTensorAssuredZero(magnet)) {
-    return strain;
-  }
-=======
   if (strainTensorAssuredZero(magnet)) return strain;
->>>>>>> 808ffd55
 
   int ncells = strain.grid().ncells();
   CuField u = magnet->elasticDisplacement()->field().cu();
