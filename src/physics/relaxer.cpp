#include "antiferromagnet.hpp"
#include "butchertableau.hpp"
#include "energy.hpp"
#include "ferromagnet.hpp"
#include "fieldops.hpp"
#include "mumaxworld.hpp"
#include "reduce.hpp"
#include "relaxer.hpp"
#include "timesolver.hpp"
#include "torque.hpp"

#include <algorithm>

Relaxer::Relaxer(const Magnet* magnet, std::vector<real> RelaxTorqueThreshold)
    : magnets_({magnet}),
      timesolver_(magnet->world()->timesolver()),
      threshold_(RelaxTorqueThreshold) {}

Relaxer::Relaxer(const MumaxWorld* world)
    : world_(world),
      timesolver_(world->timesolver()) {
        for (const auto& pair : world->magnets())
          magnets_.push_back(pair.second);
}

std::vector<FM_FieldQuantity> Relaxer::getTorque() {
  std::vector<FM_FieldQuantity> torque;
  for (auto magnet : magnets_) {
    if (const Ferromagnet* mag = magnet->asFM())
     torque.push_back(relaxTorqueQuantity(mag));
    else if (const Antiferromagnet* mag = magnet->asAFM())
      torque.push_back(relaxTorqueQuantity(mag->sub1()));
    else
      throw std::invalid_argument("Cannot relax quantity which is"
                                  "no Ferromagnet or Antiferromagnet.");
  }
  return torque;
}

<<<<<<< HEAD
real Relaxer::calcTorque(std::vector<FM_FieldQuantity> torque) {
  real t;
  for (size_t i = 0; i < torque.size(); i++)
      t += dotSum(torque[i].eval(), torque[i].eval());
  return t;
}

void Relaxer::exec() {
=======
real Relaxer::calcEnergy() {
  real E = 0;
  for (auto magnet : magnets_)
    E += evalTotalEnergy(magnet);
  return E;
}
>>>>>>> cc5e3513

void Relaxer::exec() {
  
  // Store current solver settings
  real time = timesolver_.time();
  real timestep = timesolver_.timestep();
  bool adaptive = timesolver_.hasAdaptiveTimeStep();
  real maxerr = timesolver_.maxerror();
  bool prec = timesolver_.hasPrecession();
  std::string method = getRungeKuttaNameFromMethod(timesolver_.getRungeKuttaMethod());

  // Set solver settings for relax
  timesolver_.disablePrecession();
  timesolver_.enableAdaptiveTimeStep();
  timesolver_.setRungeKuttaMethod("BogackiShampine");

  // Run while monitoring energy
  const int N = 3; // evaluates energy every N steps (expenisve)  

  real E0 = calcEnergy();
  timesolver_.steps(N);
  real E1 = calcEnergy();
  while (E1 < E0) {
    timesolver_.steps(N);
    E0 = E1;
    E1 = calcEnergy();
  }
  
  // Run while monitoring torque
  // If threshold = -1 (default) or < 0: relax until torque is steady or increasing.
  if (std::all_of(threshold_.begin(), threshold_.end(), [](real t) { return t < 0; })) {

    std::vector<FM_FieldQuantity> torque = getTorque();
<<<<<<< HEAD
    real t0 = 0;
    real t1 = calcTorque(torque);
  
    real err = timesolver.maxerror();

=======
    std::vector<real> t0(torque.size(), 0);
    std::vector<real> t1(torque.size());
    for (size_t i = 0; i < torque.size(); i++) {
      t1[i] = dotSum(torque[i].eval(), torque[i].eval());
    }

    real err = timesolver_.maxerror();
>>>>>>> cc5e3513
    while (err > 1e-9) {
      err /= std::sqrt(2);
      timesolver_.setMaxError(err);

<<<<<<< HEAD
      timesolver.steps(N);
      t0 = t1;
      t1 = calcTorque(torque);

      while (t1 < t0) {
        timesolver.steps(N);
        t0 = t1;
        t1 = calcTorque(torque);
      }    
    }     
=======
      timesolver_.steps(N);

      bool torqueConverged = false;
      while(!torqueConverged) {
        for (size_t i = 0; i < torque.size(); i++) {
          t0[i] = t1[i];
          t1[i] = dotSum(torque[i].eval(), torque[i].eval());
        }

        if (converged(t0, t1)) { break; }
        timesolver_.steps(N);
      }     
    }
>>>>>>> cc5e3513
  }

  else if (std::find(threshold_.begin(), threshold_.end(), 0) != threshold_.end())
    throw std::invalid_argument("The relax threshold should not be zero.");

  // If threshold is set by user: relax until torque is smaller than or equal to threshold.
  else { 
    real err = timesolver_.maxerror();
    std::vector<FM_FieldQuantity> torque = getTorque();

    while (err > 1e-9) {
      bool torqueConverged = true;
      for (size_t i = 0; i < torque.size(); i++) {
        if (maxVecNorm(torque[i].eval()) > threshold_[i]) {
          torqueConverged = false;
          break;
        }
      }

      if (torqueConverged) {    
        err /= std::sqrt(2);
        timesolver_.setMaxError(err);
      }
      timesolver_.steps(N);
    }
  }

  // Restore solver settings after relaxing
<<<<<<< HEAD
  timesolver.setRungeKuttaMethod(method);
  timesolver.setMaxError(maxerr);
  if (!adaptive) { timesolver.disableAdaptiveTimeStep(); }
  if (prec) { timesolver.enablePrecession(); }
  timesolver.setTime(time);
  timesolver.setTimeStep(timestep); 
=======
  timesolver_.setRungeKuttaMethod(method);
  timesolver_.setMaxError(maxerr);
  if (!adaptive) { timesolver_.disableAdaptiveTimeStep(); }
  if (prec) { timesolver_.enablePrecession(); }
  timesolver_.setTime(time);
  timesolver_.setTimeStep(timestep); 
}

bool Relaxer::converged(std::vector<real> t0, std::vector<real> t1) {
 for (size_t i = 0; i < t1.size(); ++i) {
        if (t1[i] < t0[i]) { return false; }
    }
    return true;
>>>>>>> cc5e3513
}<|MERGE_RESOLUTION|>--- conflicted
+++ resolved
@@ -37,7 +37,6 @@
   return torque;
 }
 
-<<<<<<< HEAD
 real Relaxer::calcTorque(std::vector<FM_FieldQuantity> torque) {
   real t;
   for (size_t i = 0; i < torque.size(); i++)
@@ -45,15 +44,12 @@
   return t;
 }
 
-void Relaxer::exec() {
-=======
 real Relaxer::calcEnergy() {
   real E = 0;
   for (auto magnet : magnets_)
     E += evalTotalEnergy(magnet);
   return E;
 }
->>>>>>> cc5e3513
 
 void Relaxer::exec() {
   
@@ -87,26 +83,15 @@
   if (std::all_of(threshold_.begin(), threshold_.end(), [](real t) { return t < 0; })) {
 
     std::vector<FM_FieldQuantity> torque = getTorque();
-<<<<<<< HEAD
     real t0 = 0;
     real t1 = calcTorque(torque);
   
     real err = timesolver.maxerror();
 
-=======
-    std::vector<real> t0(torque.size(), 0);
-    std::vector<real> t1(torque.size());
-    for (size_t i = 0; i < torque.size(); i++) {
-      t1[i] = dotSum(torque[i].eval(), torque[i].eval());
-    }
-
-    real err = timesolver_.maxerror();
->>>>>>> cc5e3513
     while (err > 1e-9) {
       err /= std::sqrt(2);
       timesolver_.setMaxError(err);
 
-<<<<<<< HEAD
       timesolver.steps(N);
       t0 = t1;
       t1 = calcTorque(torque);
@@ -117,21 +102,6 @@
         t1 = calcTorque(torque);
       }    
     }     
-=======
-      timesolver_.steps(N);
-
-      bool torqueConverged = false;
-      while(!torqueConverged) {
-        for (size_t i = 0; i < torque.size(); i++) {
-          t0[i] = t1[i];
-          t1[i] = dotSum(torque[i].eval(), torque[i].eval());
-        }
-
-        if (converged(t0, t1)) { break; }
-        timesolver_.steps(N);
-      }     
-    }
->>>>>>> cc5e3513
   }
 
   else if (std::find(threshold_.begin(), threshold_.end(), 0) != threshold_.end())
@@ -160,26 +130,10 @@
   }
 
   // Restore solver settings after relaxing
-<<<<<<< HEAD
-  timesolver.setRungeKuttaMethod(method);
-  timesolver.setMaxError(maxerr);
-  if (!adaptive) { timesolver.disableAdaptiveTimeStep(); }
-  if (prec) { timesolver.enablePrecession(); }
-  timesolver.setTime(time);
-  timesolver.setTimeStep(timestep); 
-=======
   timesolver_.setRungeKuttaMethod(method);
   timesolver_.setMaxError(maxerr);
   if (!adaptive) { timesolver_.disableAdaptiveTimeStep(); }
   if (prec) { timesolver_.enablePrecession(); }
   timesolver_.setTime(time);
   timesolver_.setTimeStep(timestep); 
-}
-
-bool Relaxer::converged(std::vector<real> t0, std::vector<real> t1) {
- for (size_t i = 0; i < t1.size(); ++i) {
-        if (t1[i] < t0[i]) { return false; }
-    }
-    return true;
->>>>>>> cc5e3513
 }