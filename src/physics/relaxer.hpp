--- conflicted
+++ resolved
@@ -18,12 +18,8 @@
 
   // Helper functions to execute relax procedure
   std::vector<FM_FieldQuantity> getTorque();
-<<<<<<< HEAD
   real calcTorque(std::vector<FM_FieldQuantity>);
-=======
   real calcEnergy();
-  bool converged(std::vector<real> t1, std::vector<real> t2);
->>>>>>> cc5e3513
 
  private:
   std::vector<const Magnet*> magnets_;
