--- conflicted
+++ resolved
@@ -33,17 +33,13 @@
     ferromagnet.cpp 
     ferromagnet.hpp 
     fullmag.cu
-<<<<<<< HEAD
     fullmag.hpp
     hostmagnet.cpp
     hostmagnet.hpp
+    internalbodyforce.cu
+    internalbodyforce.hpp
     local_dmi.cu
     local_dmi.hpp
-=======
-    fullmag.hpp 
-    internalbodyforce.cu
-    internalbodyforce.hpp
->>>>>>> a3d63fcb
     magnet.cpp
     magnet.hpp 
     magnetoelasticfield.cu
