--- conflicted
+++ resolved
@@ -100,11 +100,6 @@
   int z1 = max(origin_.z, other.origin_.z);
   int x2 = min(origin_.x + size_.x, other.origin_.x + other.size_.x);
   int y2 = min(origin_.y + size_.y, other.origin_.y + other.size_.y);
-<<<<<<< HEAD
-  int z2 = min(origin_.z + size_.z,  // NOLINT [build/c++11]
-               other.origin_.z + other.size_.z);
-=======
   int z2 = min(origin_.z + size_.z, other.origin_.z + other.size_.z);
->>>>>>> 901d0a69
   return (x2 - x1) > 0 && (y2 - y1) > 0 && (z2 - z1) > 0;
 }