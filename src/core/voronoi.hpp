#include <functional>
#include <random>
#include <vector>
#include <unordered_map>

#include "datatypes.hpp"
#include "field.hpp"
#include "gpubuffer.hpp"
#include "grid.hpp"

struct Center {
  real3 pos;
  unsigned int ridx;
  Center() : pos{0, 0, 0}, ridx(0) {}
  Center(real3 position, unsigned int region_idx)
      : pos(position), ridx(region_idx) {}
};

struct Tile {
  int3 pos;
  std::vector<Center> centers;
};

struct Int3Hash {
  // Hash function to allow int3 to be used as a key
    std::size_t operator()(const int3& k) const {
        return std::hash<int>()(k.x) ^ std::hash<int>()(k.y) ^ std::hash<int>()(k.z);
    }
};

class VoronoiTessellator {
 public:
<<<<<<< HEAD
  VoronoiTessellator(real grainsize, unsigned int maxIdx=256, int seed=1234567);
  ~VoronoiTessellator() = default;

  // * Generate a Voronoi tessellation
  GpuBuffer<unsigned int> generate(Grid grid, real3 cellsize, const bool pbc);

  real3 getTileSize(real3 griddims);
=======
  VoronoiTessellator(real grainsize,
                     int seed,
                     unsigned int maxIdx=255,
                     const std::function<unsigned int(real3)>& centerIdx = nullptr);
  ~VoronoiTessellator() = default;

  // * Generate a Voronoi tessellation
  std::vector<unsigned int> generate(Grid grid, real3 cellsize);
>>>>>>> 9d326e9e

  // * Calc nearest center and assign center index to coo
  unsigned int regionOf(real3 coo);

<<<<<<< HEAD
real3 periodicShift(real3 coo, real3 center);

=======
>>>>>>> 9d326e9e
  private:
  // * Calculate position and index of centers in tile
  std::vector<Center> centersInTile(int3 pos);

  // * Poisson distribution
  int Poisson(real lambda);
  
  // * Calculate to which tile the given cell belongs
  Tile tileOfCell(real3 coo);

public:
  GpuBuffer<unsigned int> tessellation;
private:
  real grainsize_;
<<<<<<< HEAD
  real3 grid_dims_;
  bool pbc_;

  real3 tilesize_;
  int numTiles_x;
  int numTiles_y;

=======
  real tilesize_;
>>>>>>> 9d326e9e
  int seed_;
  std::unordered_map<int3, Tile, Int3Hash> tileCache_;

 // RNG related members
  real lambda_; // Poisson parameter
  std::default_random_engine engine_;
  std::uniform_real_distribution<> distReal_;
  std::uniform_int_distribution<> distInt_;
<<<<<<< HEAD
=======
  std::function<unsigned int(real3)> centerIdx_;
>>>>>>> 9d326e9e
};<|MERGE_RESOLUTION|>--- conflicted
+++ resolved
@@ -30,15 +30,6 @@
 
 class VoronoiTessellator {
  public:
-<<<<<<< HEAD
-  VoronoiTessellator(real grainsize, unsigned int maxIdx=256, int seed=1234567);
-  ~VoronoiTessellator() = default;
-
-  // * Generate a Voronoi tessellation
-  GpuBuffer<unsigned int> generate(Grid grid, real3 cellsize, const bool pbc);
-
-  real3 getTileSize(real3 griddims);
-=======
   VoronoiTessellator(real grainsize,
                      int seed,
                      unsigned int maxIdx=255,
@@ -46,17 +37,15 @@
   ~VoronoiTessellator() = default;
 
   // * Generate a Voronoi tessellation
-  std::vector<unsigned int> generate(Grid grid, real3 cellsize);
->>>>>>> 9d326e9e
+  std::vector<unsigned int> generate(Grid grid, real3 cellsize, const bool pbc);
+  
+  real3 getTileSize(real3 griddims);
 
   // * Calc nearest center and assign center index to coo
   unsigned int regionOf(real3 coo);
 
-<<<<<<< HEAD
-real3 periodicShift(real3 coo, real3 center);
-
-=======
->>>>>>> 9d326e9e
+  real3 periodicShift(real3 coo, real3 center);
+  
   private:
   // * Calculate position and index of centers in tile
   std::vector<Center> centersInTile(int3 pos);
@@ -71,7 +60,6 @@
   GpuBuffer<unsigned int> tessellation;
 private:
   real grainsize_;
-<<<<<<< HEAD
   real3 grid_dims_;
   bool pbc_;
 
@@ -79,9 +67,6 @@
   int numTiles_x;
   int numTiles_y;
 
-=======
-  real tilesize_;
->>>>>>> 9d326e9e
   int seed_;
   std::unordered_map<int3, Tile, Int3Hash> tileCache_;
 
@@ -90,8 +75,5 @@
   std::default_random_engine engine_;
   std::uniform_real_distribution<> distReal_;
   std::uniform_int_distribution<> distInt_;
-<<<<<<< HEAD
-=======
   std::function<unsigned int(real3)> centerIdx_;
->>>>>>> 9d326e9e
 };