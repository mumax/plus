#include <memory>
#include <stdexcept>

#include "afmexchange.hpp"
#include "antiferromagnet.hpp"
#include "fieldquantity.hpp"
#include "mumaxworld.hpp"
#include "neel.hpp"
#include "parameter.hpp"
#include "fullmag.hpp"
#include "world.hpp"
#include "wrappers.hpp"

void wrap_antiferromagnet(py::module& m) {
  py::class_<Antiferromagnet>(m, "Antiferromagnet")
      .def_property_readonly("name", &Antiferromagnet::name)
      .def_property_readonly("system", &Antiferromagnet::system)
      .def_property_readonly("world", &Antiferromagnet::mumaxWorld)
      .def("sub1", &Antiferromagnet::sub1, py::return_value_policy::reference)
      .def("sub2", &Antiferromagnet::sub2, py::return_value_policy::reference)
      .def("sublattices", &Antiferromagnet::sublattices, py::return_value_policy::reference)
      .def_readonly("afmex_cell", &Antiferromagnet::afmex_cell)
      .def_readonly("afmex_nn", &Antiferromagnet::afmex_nn)
      .def_readonly("latcon", &Antiferromagnet::latcon)
      .def("minimize", &Antiferromagnet::minimize, py::arg("tol"), py::arg("nsamples"))
      .def("relax", &Antiferromagnet::relax, py::arg("tol"));
      
  m.def("neel_vector", &neelVectorQuantity);
<<<<<<< HEAD
  m.def("full_magnetization", &afmFullMagnetizationQuantity);
=======
  m.def("total_magnetization", &totalMagnetizationQuantity);

  m.def("angle_field", &angleFieldQuantity);
  m.def("max_intracell_angle", &maxAngle);
>>>>>>> b75c219e
}<|MERGE_RESOLUTION|>--- conflicted
+++ resolved
@@ -26,12 +26,8 @@
       .def("relax", &Antiferromagnet::relax, py::arg("tol"));
       
   m.def("neel_vector", &neelVectorQuantity);
-<<<<<<< HEAD
   m.def("full_magnetization", &afmFullMagnetizationQuantity);
-=======
-  m.def("total_magnetization", &totalMagnetizationQuantity);
 
   m.def("angle_field", &angleFieldQuantity);
   m.def("max_intracell_angle", &maxAngle);
->>>>>>> b75c219e
 }