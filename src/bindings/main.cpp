--- conflicted
+++ resolved
@@ -13,11 +13,7 @@
   wrap_timesolver(m);
   wrap_variable(m);
   wrap_world(m);
-<<<<<<< HEAD
-  wrap_magnetfield(m);
   wrap_poissonsolver(m);
   wrap_linsolver(m);
-=======
   wrap_strayfield(m);
->>>>>>> f4f770f7
 }