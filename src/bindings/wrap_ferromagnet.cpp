--- conflicted
+++ resolved
@@ -46,14 +46,11 @@
       .def_readonly("pol", &Ferromagnet::pol)
       .def_readonly("jcur", &Ferromagnet::jcur)
       .def_readonly("temperature", &Ferromagnet::temperature)
-<<<<<<< HEAD
+      .def_readonly("dmi_tensor", &Ferromagnet::dmiTensor)
       .def_readonly("applied_potential", &Ferromagnet::appliedPotential)
       .def_readonly("conductivity", &Ferromagnet::conductivity)
       .def_readonly("amr_ratio", &Ferromagnet::amrRatio)
       .def_readonly("poisson_system", &Ferromagnet::poissonSystem)
-=======
-      .def_readonly("dmi_tensor", &Ferromagnet::dmiTensor)
->>>>>>> 55c1af4d
 
       .def(
           "magnetic_field_from_magnet",
