--- conflicted
+++ resolved
@@ -191,12 +191,8 @@
 
         See Also
         --------
-<<<<<<< HEAD
         headroom, lower_bound, sensible_factor, sensible_timestep_default, upper_bound
-=======
-        headroom, lower_bound, sensible_factor, upper_bound
         displacement_max_error, velocity_max_error
->>>>>>> 0de836a1
         """
 
         return self._impl.torque_max_error
@@ -254,12 +250,8 @@
 
         See Also
         --------
-<<<<<<< HEAD
         lower_bound, max_error, sensible_factor, sensible_timestep_default, upper_bound
-=======
-        lower_bound, sensible_factor, upper_bound
         displacement_max_error, magnetization_max_error, velocity_max_error
->>>>>>> 0de836a1
         """
         return self._impl.headroom
 
@@ -277,12 +269,8 @@
 
         See Also
         --------
-<<<<<<< HEAD
         headroom, max_error, sensible_factor, sensible_timestep_default, upper_bound
-=======
-        headroom, sensible_factor, upper_bound
         displacement_max_error, magnetization_max_error, velocity_max_error
->>>>>>> 0de836a1
         """
         return self._impl.lower_bound
 
@@ -300,12 +288,8 @@
 
         See Also
         --------
-<<<<<<< HEAD
         headroom, lower_bound, max_error, sensible_factor, sensible_timestep_default
-=======
-        headroom, lower_bound, sensible_factor
         displacement_max_error, magnetization_max_error, velocity_max_error
->>>>>>> 0de836a1
         """
         return self._impl.upper_bound
 
@@ -323,12 +307,8 @@
 
         See Also
         --------
-<<<<<<< HEAD
         headroom, lower_bound, max_error, sensible_timestep_default, upper_bound
-=======
-        headroom, lower_bound, upper_bound
         displacement_max_error, magnetization_max_error, velocity_max_error
->>>>>>> 0de836a1
         """
         return self._impl.sensible_factor
 
