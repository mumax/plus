--- conflicted
+++ resolved
@@ -7,12 +7,9 @@
 from .ferromagnet import Ferromagnet
 from .fieldquantity import FieldQuantity
 from .grid import Grid
-<<<<<<< HEAD
 from .interparameter import InterParameter
 from .magnet import Magnet
-=======
 from .ncafm import NcAfm
->>>>>>> 892eff10
 from .parameter import Parameter
 from .poissonsystem import PoissonSystem
 from .scalarquantity import ScalarQuantity
